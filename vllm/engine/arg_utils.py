--- conflicted
+++ resolved
@@ -22,15 +22,9 @@
 
 import vllm.envs as envs
 from vllm.config import (BlockSize, CacheConfig, CacheDType, CompilationConfig,
-<<<<<<< HEAD
                          ConfigFormat, ConfigType, ConvertOption,
                          DecodingConfig, DetailedTraceModules, Device,
                          DeviceConfig, DistributedExecutorBackend,
-=======
-                         ConfigType, ConvertOption, DecodingConfig,
-                         DetailedTraceModules, Device, DeviceConfig,
-                         DistributedExecutorBackend, EPLBConfig,
->>>>>>> 561a0bae
                          GuidedDecodingBackend, HfOverrides, KVEventsConfig,
                          KVTransferConfig, LoadConfig, LogprobsMode,
                          LoRAConfig, MambaDType, MMEncoderTPMode, ModelConfig,
